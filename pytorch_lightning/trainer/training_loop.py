# Copyright The PyTorch Lightning team.
#
# Licensed under the Apache License, Version 2.0 (the "License");
# you may not use this file except in compliance with the License.
# You may obtain a copy of the License at
#
#     http://www.apache.org/licenses/LICENSE-2.0
#
# Unless required by applicable law or agreed to in writing, software
# distributed under the License is distributed on an "AS IS" BASIS,
# WITHOUT WARRANTIES OR CONDITIONS OF ANY KIND, either express or implied.
# See the License for the specific language governing permissions and
# limitations under the License.

from copy import copy, deepcopy

import numpy as np
import torch
import torch.distributed as torch_distrib

from pytorch_lightning.callbacks import ModelCheckpoint
from pytorch_lightning.core.lightning import LightningModule
from pytorch_lightning.core.memory import ModelSummary
from pytorch_lightning.core.step_result import EvalResult, Result
from pytorch_lightning.trainer.states import TrainerState
from pytorch_lightning.trainer.supporters import TensorRunningAccum, Accumulator
from pytorch_lightning.trainer.connectors.logger_connector import CacheInternalMetrics
from pytorch_lightning.utilities import parsing, AMPType
from pytorch_lightning.utilities.distributed import rank_zero_info, rank_zero_warn
from pytorch_lightning.utilities.exceptions import MisconfigurationException
from pytorch_lightning.utilities.memory import recursive_detach
from pytorch_lightning.utilities.model_utils import is_overridden
from pytorch_lightning.utilities.parsing import AttributeDict
from pytorch_lightning.utilities.warning_utils import WarningCache


class TrainLoop:
    def __init__(self, trainer):
        self.trainer = trainer
        self.early_stopping_accumulator = None
        self.checkpoint_accumulator = None
        self.accumulated_loss = None
        self.warning_cache = WarningCache()
        self._teardown_already_run = False
        self.running_loss = TensorRunningAccum(window_length=20)
        self.automatic_optimization = True
        self._curr_step_result = None
        self._cur_grad_norm_dict = None

    def on_trainer_init(
        self, max_epochs, min_epochs, max_steps, min_steps, num_sanity_val_steps, automatic_optimization
    ):
        self.trainer.global_step = 0
        self.trainer.current_epoch = 0
        self.trainer.interrupted = False
        self.trainer.should_stop = False
        self.trainer._state = TrainerState.INITIALIZING

        self.trainer.total_batch_idx = 0
        self.trainer.batch_idx = 0
        self.trainer.num_training_batches = 0
        self.trainer.train_dataloader = None
        self.automatic_optimization = automatic_optimization

        self.trainer.max_epochs = max_epochs
        self.trainer.min_epochs = min_epochs
        self.trainer.max_steps = max_steps
        self.trainer.min_steps = min_steps

        if num_sanity_val_steps == -1:
            self.trainer.num_sanity_val_steps = float("inf")
        else:
            self.trainer.num_sanity_val_steps = num_sanity_val_steps

    @property
    def num_optimizers(self):
        num_optimizers = len(self.get_optimizers_iterable())
        return num_optimizers

    def on_train_start(self):
        # clear cache before training
        if self.trainer.on_gpu and self.trainer.root_gpu is not None:
            # use context because of:
            # https://discuss.pytorch.org/t/out-of-memory-when-i-use-torch-cuda-empty-cache/57898
            with torch.cuda.device(f"cuda:{self.trainer.root_gpu}"):
                torch.cuda.empty_cache()

        # hook
<<<<<<< HEAD
        model_ref = self.trainer.get_model()
        model_ref._results = Result()
        self.trainer.logger_connector.reset_cache_internal_metrics("train")
        self.trainer.call_hook('on_train_start')
=======
        self.trainer.call_hook("on_train_start")
>>>>>>> 753362d0

    def setup_fit(self, model, train_dataloader, val_dataloaders, datamodule):
        # bind logger and other properties
        self.trainer.model_connector.copy_trainer_model_properties(model)

        # clean hparams
        if hasattr(model, "hparams"):
            parsing.clean_namespace(model.hparams)

        # links data to the trainer
        self.trainer.data_connector.attach_data(model, train_dataloader, val_dataloaders, datamodule)

        # check that model is configured correctly
        self.trainer.config_validator.verify_loop_configurations(model)

    def setup_training(self, model: LightningModule):
        """Sanity check a few things before starting actual training.

        Args:
            model: The model to run sanity test on.
        """
        # --------------------------
        # Setup??
        # --------------------------
        ref_model = model
        if self.trainer.data_parallel:
            ref_model = model.module

        # set the ranks and devices
        self.trainer.accelerator_backend.dist.rank = self.trainer.global_rank
        self.trainer.accelerator_backend.dist.device = ref_model.device

        # give model convenience properties
        ref_model.trainer = self.trainer

        # set local properties on the model
        self.trainer.model_connector.copy_trainer_model_properties(ref_model)

        # init amp. Must be done here instead of __init__ to allow ddp to work
        if self.trainer.amp_backend == AMPType.NATIVE and self.trainer.precision == 16 and not self.trainer.use_tpu:
            self.trainer.scaler = torch.cuda.amp.GradScaler()

        # log hyper-parameters
        if self.trainer.logger is not None:
            # save exp to get started (this is where the first experiment logs are written)
            self.trainer.logger.log_hyperparams(ref_model.hparams_initial)
            self.trainer.logger.log_graph(ref_model)
            self.trainer.logger.save()

        # wait for all to join if on distributed
        self.trainer.accelerator_backend.barrier("setup_training")

        # register auto-resubmit when on SLURM
        self.trainer.slurm_connector.register_slurm_signal_handlers()

        # --------------------------
        # Pre-train
        # --------------------------
        # on pretrain routine start
        self.trainer.on_pretrain_routine_start(ref_model)
        if self.trainer.is_function_implemented("on_pretrain_routine_start"):
            ref_model.on_pretrain_routine_start()

        # print model summary
        if self.trainer.is_global_zero and self.trainer.weights_summary is not None and not self.trainer.testing:
            if self.trainer.weights_summary in ModelSummary.MODES:
                ref_model.summarize(mode=self.trainer.weights_summary)
            else:
                raise MisconfigurationException("weights_summary can be None, " + ", ".join(ModelSummary.MODES))

        # track model now.
        # if cluster resets state, the model will update with the saved weights
        self.trainer.model = model

        # restore training and model before hpc is called
        self.trainer.checkpoint_connector.restore_weights(model)

        # on pretrain routine end
        self.trainer.on_pretrain_routine_end(ref_model)
        if self.trainer.is_function_implemented("on_pretrain_routine_end"):
            ref_model.on_pretrain_routine_end()

    def on_train_end(self):
        if self._teardown_already_run:
            return

        self._teardown_already_run = True

        # trigger checkpoint check. need to temporarily decrease the global step to avoid saving duplicates
        # when a checkpoint was saved at the last step
        self.trainer.global_step -= 1
        self.check_checkpoint_callback(should_save=True, is_last=True)
        self.trainer.global_step += 1

        # hook
        self.trainer.call_hook("on_train_end")

        # kill loggers
        if self.trainer.logger is not None:
            self.trainer.logger.finalize("success")

        # summarize profile results
        if self.trainer.global_rank == 0:
            self.trainer.profiler.describe()

        # give accelerators a chance to finish
        self.trainer.accelerator_backend.on_train_end()

        # clear mem
        if self.trainer.on_gpu:
            model = self.trainer.get_model()
            model.cpu()
            torch.cuda.empty_cache()

    def check_checkpoint_callback(self, should_save, is_last=False):
        # TODO bake this logic into the checkpoint callback
        if should_save:
            checkpoint_callbacks = [c for c in self.trainer.callbacks if isinstance(c, ModelCheckpoint)]
            if is_last and any(c.save_last for c in checkpoint_callbacks):
                rank_zero_info("Saving latest checkpoint...")
            model = self.trainer.get_model()
            [c.on_validation_end(self.trainer, model) for c in checkpoint_callbacks]

    def on_train_epoch_start(self, epoch):

        # update training progress in trainer
        self.trainer.current_epoch = epoch

        model = self.trainer.get_model()

        # reset train dataloader
        if self.trainer.reload_dataloaders_every_epoch:
            self.trainer.reset_train_dataloader(model)

        # set seed for distributed sampler (enables shuffling for each epoch)
        try:
            self.trainer.train_dataloader.sampler.set_epoch(epoch)
        except Exception:
            pass

        # changing gradient according accumulation_scheduler
        self.trainer.accumulation_scheduler.on_epoch_start(self.trainer, self.trainer.get_model())

        # stores accumulated grad fractions per batch
        self.accumulated_loss = TensorRunningAccum(window_length=self.trainer.accumulate_grad_batches)

        # structured result accumulators for callbacks
        self.early_stopping_accumulator = Accumulator()
        self.checkpoint_accumulator = Accumulator()

        # hook
<<<<<<< HEAD
        self.trainer.call_hook('on_epoch_start')
        self.trainer.call_hook('on_train_epoch_start')
        self.trainer.logger_connector.cache_internal_metrics["train"].update(self.trainer, "before_on_batch_start")
=======
        self.trainer.call_hook("on_epoch_start")
        self.trainer.call_hook("on_train_epoch_start")
>>>>>>> 753362d0

    def on_train_batch_end(self, batch_output, epoch_output, epoch_end_outputs, batch, batch_idx, dataloader_idx):
        # hook
<<<<<<< HEAD
        model_ref = self.trainer.get_model()
        model_ref._results = Result()
        self.trainer.call_hook('on_batch_end')
        self.trainer.call_hook('on_train_batch_end', epoch_end_outputs, batch, batch_idx, dataloader_idx)
=======
        self.trainer.call_hook("on_batch_end")
        self.trainer.call_hook("on_train_batch_end", epoch_end_outputs, batch, batch_idx, dataloader_idx)
>>>>>>> 753362d0

        # figure out what to track for epoch end
        self.track_epoch_end_reduce_metrics(epoch_output, epoch_end_outputs)

        batch_pbar_metrics = model_ref._results.get_batch_pbar_metrics()
        if len(batch_pbar_metrics) > 0:
            self.trainer.logger_connector.add_progress_bar_metrics(batch_pbar_metrics)

    def reset_train_val_dataloaders(self, model):
        if not self.trainer.reload_dataloaders_every_epoch:
            self.trainer.reset_train_dataloader(model)

        if self.trainer.val_dataloaders is None and not self.trainer.reload_dataloaders_every_epoch:
            self.trainer.reset_val_dataloader(model)

    def _extend_epoch_end_outputs(self, opt_outputs):
        """
        This function extend `opt_outputs` from `epoch_end_outputs` with any extra `epoch_log_metrics`
        from 'on_batch_end' or 'on_train_batch_end' hooks.
        """
        model_ref = self.trainer.get_model()
        valid_keys = model_ref._results.epoch_log_metrics
        for opt_output in opt_outputs:
            if isinstance(opt_output, dict):
                opt_output.update(valid_keys)

                _internal = {k: v for k, v in model_ref._results["meta"]["_internal"].items() if k in valid_keys}
                meta = {k: v for k, v in model_ref._results["meta"].items() if k in valid_keys}

                opt_output["meta"]["_internal"].update(_internal)
                opt_output["meta"].update(meta)

    def track_epoch_end_reduce_metrics(self, epoch_output, epoch_end_outputs):
        # track the outputs to reduce at the end of the epoch
        for opt_idx, opt_outputs in enumerate(epoch_end_outputs):
            # with 1 step (no tbptt) don't use a sequence at epoch end
            if isinstance(opt_outputs, list) and len(opt_outputs) == 1 and not isinstance(opt_outputs[0], Result):
                opt_outputs = opt_outputs[0]
            self._extend_epoch_end_outputs(opt_outputs)
            epoch_output[opt_idx].append(opt_outputs)

    def get_optimizers_iterable(self):
        """
        Generates an iterable with (idx, optimizer) for each optimizer.
        """
        if not self.trainer.optimizer_frequencies:
            # call training_step once per optimizer
            return list(enumerate(self.trainer.optimizers))

        optimizer_freq_cumsum = np.cumsum(self.trainer.optimizer_frequencies)
        optimizers_loop_length = optimizer_freq_cumsum[-1]
        current_place_in_loop = self.trainer.total_batch_idx % optimizers_loop_length

        # find optimzier index by looking for the first {item > current_place} in the cumsum list
        opt_idx = np.argmax(optimizer_freq_cumsum > current_place_in_loop)
        return [[opt_idx, self.trainer.optimizers[opt_idx]]]

    def on_after_backward(self, training_step_output, batch_idx, untouched_loss):
        is_result_obj = isinstance(training_step_output, Result)

        if is_result_obj:
            training_step_output.detach()
        else:
            training_step_output.batch_loss = training_step_output.batch_loss.detach()

        # insert after step hook
        self.trainer.call_hook("on_after_backward")

        # when in dev debugging track the losses
        self.trainer.dev_debugger.track_train_loss_history(batch_idx, untouched_loss.detach())

    def training_step(self, split_batch, batch_idx, opt_idx, hiddens):
        # give the PL module a result for logging
        model = self.trainer.get_model()
<<<<<<< HEAD
        model._current_fx_name = 'training_step'
=======
        model._results = Result()
        model._current_fx_name = "training_step"
>>>>>>> 753362d0

        with self.trainer.profiler.profile("model_forward"):
            args = self.build_train_args(split_batch, batch_idx, opt_idx, hiddens)
            training_step_output = self.trainer.accelerator_backend.training_step(args)
            training_step_output = self.trainer.call_hook("training_step_end", training_step_output)

            training_step_output_for_epoch_end, training_step_output = self._process_training_step_output(
                training_step_output, split_batch
            )
            is_result_obj = isinstance(training_step_output, Result)

            if training_step_output_for_epoch_end is None:
                return None

        # enable empty loss when using manual opt
        closure_loss = None
        untouched_loss = None

        if self.trainer.train_loop.automatic_optimization:
            # accumulate loss
            # (if accumulate_grad_batches = 1 no effect)
            if is_result_obj:
                closure_loss = training_step_output.minimize
            else:
                closure_loss = training_step_output.batch_loss

            closure_loss = closure_loss / self.trainer.accumulate_grad_batches

            # the loss will get scaled for amp. avoid any modifications to it
            untouched_loss = closure_loss.detach().clone()

        # result
        result = AttributeDict(
            closure_loss=closure_loss,
            loss=untouched_loss,
            training_step_output=training_step_output,
            training_step_output_for_epoch_end=training_step_output_for_epoch_end,
            hiddens=training_step_output.hiddens,
        )
        return result

    def _process_training_step_output(self, training_step_output, split_batch):
        training_step_output_for_epoch_end = training_step_output

        # enable validation_step return None
        if training_step_output_for_epoch_end is None:
            return None, None

        # -----------------------------------------
        # process result return (DEPRECATE in 1.0)
        # -----------------------------------------
        if isinstance(training_step_output, Result):
            training_step_output_for_epoch_end = self._process_result(training_step_output, split_batch)
            return training_step_output_for_epoch_end, training_step_output

        # -----------------------------------------
        # process hybrid (1.0)
        # -----------------------------------------
        # no need for these checks in 1.0.0
        # TODO: remove checks in 1.0.0
        is_tensor = isinstance(training_step_output_for_epoch_end, torch.Tensor)
        is_1_0_output = is_tensor or ("log" not in training_step_output and "progress_bar" not in training_step_output)
        if is_1_0_output:
            return self._process_training_step_output_1_0(training_step_output, split_batch)

        # -----------------------------------------
        # process old dict (deprecate 1.0)
        # -----------------------------------------
        training_step_output = self.trainer.process_dict_result(training_step_output, train=True)

        training_step_output = AttributeDict(
            batch_loss=training_step_output[0],
            pbar_on_batch_end=training_step_output[1],
            log_metrics=training_step_output[2],
            callback_metrics=training_step_output[3],
            hiddens=training_step_output[4],
        )
        # if the user decides to finally reduce things in epoch_end, save raw output without graphs
        if isinstance(training_step_output_for_epoch_end, torch.Tensor):
            training_step_output_for_epoch_end = training_step_output_for_epoch_end.detach()
        else:
            training_step_output_for_epoch_end = recursive_detach(training_step_output_for_epoch_end)

        return training_step_output_for_epoch_end, training_step_output

    def _process_training_step_output_1_0(self, training_step_output, split_batch):
        model_ref = self.trainer.get_model()
        result = model_ref._results

        loss = None
        hiddens = None

        # handle dict return
        if isinstance(training_step_output, dict):
            loss = training_step_output.pop("loss", None)
            hiddens = training_step_output.pop("hiddens", None)
            result["extra"] = training_step_output

            if loss is None:
                func_name = "training_step_end" if is_overridden('training_step_end', model_ref) else "training_step"
                m = f'The key `loss` should be present within {func_name} output. Existing keys: {[*training_step_output]}'
                raise MisconfigurationException(m)

        # handle scalar return
        elif isinstance(training_step_output, torch.Tensor):
            loss = training_step_output
            result["extra"] = {}

        # map to results under the hood
        result.minimize = loss
        result.hiddens = hiddens

        # track batch for manual reduction with result
        result.track_batch_size(len(split_batch))

        # track metrics without grads for epoch reduction
        training_step_output_for_epoch_end = copy(result)
        training_step_output_for_epoch_end.detach()

        # what flows back into the system
        training_step_output = result

        return training_step_output_for_epoch_end, training_step_output

    def _process_result(self, training_step_output, split_batch):
        training_step_output.track_batch_size(len(split_batch))
        m = """
        TrainResult and EvalResult were deprecated in 0.9.1 and support will drop in 1.0.0.
        Use self.log and .write from the LightningModule to log metrics and write predictions.
        training_step can now only return a scalar (for the loss) or a dictionary with anything you want.

        Option 1:
        return loss

        Option 2:
        return {'loss': loss, 'anything_else': ...}

        Option 3:
        return {'loss': loss, 'hiddens': hiddens, 'anything_else': ...}
            """
        rank_zero_warn(m)

        # don't allow EvalResult in the training_step
        if isinstance(training_step_output, EvalResult):
            raise MisconfigurationException(
                "training_step cannot return EvalResult, " "use a dict or TrainResult instead"
            )

        training_step_output_for_epoch_end = copy(training_step_output)
        training_step_output_for_epoch_end.detach()

        return training_step_output_for_epoch_end

    def optimizer_step(self, optimizer, opt_idx, batch_idx, train_step_and_backward_closure):
        with self.trainer.profiler.profile("optimizer_step"):
            # optimizer step lightningModule hook
            self.trainer.accelerator_backend.optimizer_step(
                optimizer, batch_idx, opt_idx, train_step_and_backward_closure
            )

    def on_before_zero_grad(self, optimizer):
        model = self.trainer.get_model()
        model.on_before_zero_grad(optimizer)

    def optimizer_zero_grad(self, batch_idx, optimizer, opt_idx):
        self.trainer.accelerator_backend.optimizer_zero_grad(batch_idx, optimizer, opt_idx)

    def track_and_norm_grad(self, optimizer):
        # track gradient norms
        grad_norm_dic = self._track_gradient_norm()

        # clip gradients
        self.trainer.accelerator_backend.clip_gradients(optimizer)
        self._cur_grad_norm_dict = grad_norm_dic

    def _track_gradient_norm(self):
        grad_norm_dict = {}
        if (self.trainer.global_step + 1) % self.trainer.log_every_n_steps == 0:
            if float(self.trainer.track_grad_norm) > 0:
                model = self.trainer.get_model()
                grad_norm_dict = model.grad_norm(self.trainer.track_grad_norm)
        return grad_norm_dict

    def log_training_step_metrics(self, opt_closure_result, batch_callback_metrics, batch_log_metrics):
        # track callback metrics
        callback_metrics = opt_closure_result.training_step_output.callback_metrics

        # decide which metrics to log (results vs dict return)
        using_results_obj = isinstance(opt_closure_result.training_step_output, Result)
        if using_results_obj:
            metrics_to_log = opt_closure_result.training_step_output.get_batch_log_metrics(
                include_forked_originals=False
            )
            step_pbar_metrics = opt_closure_result.training_step_output.get_batch_pbar_metrics(
                include_forked_originals=False
            )
            forked_metrics = opt_closure_result.training_step_output.get_forked_metrics()
            callback_metrics.update(forked_metrics)
        else:
            metrics_to_log = opt_closure_result.training_step_output.log_metrics
            step_pbar_metrics = opt_closure_result.training_step_output.pbar_on_batch_end

        # track batch log metrics
        batch_log_metrics.append(metrics_to_log)

        # add initially computed step metrics.
        cache_internal_batch_pbar_metrics = self.trainer.logger_connector.cache_internal_metrics["train"].get_as_dict(
            "before_on_batch_start", "batch_pbar_metrics")
        if len(cache_internal_batch_pbar_metrics) > 0:
            self.trainer.logger_connector.add_progress_bar_metrics(cache_internal_batch_pbar_metrics)
            self.trainer.logger_connector.callback_metrics.update(cache_internal_batch_pbar_metrics)

        # track progress bar metrics
        if len(step_pbar_metrics) > 0:
            self.trainer.logger_connector.add_progress_bar_metrics(step_pbar_metrics)
            self.trainer.logger_connector.callback_metrics.update(step_pbar_metrics)

        batch_callback_metrics.append(callback_metrics)

    def process_hiddens(self, opt_closure_result):
        hiddens = opt_closure_result.hiddens
        if isinstance(opt_closure_result.training_step_output, Result):
            opt_closure_result.training_step_output_for_epoch_end.drop_hiddens()
        return hiddens

    def tbptt_split_batch(self, batch):
        splits = [batch]
        if self.trainer.truncated_bptt_steps is not None:
            model_ref = self.trainer.get_model()
            with self.trainer.profiler.profile("tbptt_split_batch"):
                splits = model_ref.tbptt_split_batch(batch, self.trainer.truncated_bptt_steps)
        return splits

    def run_training_epoch(self):

        # get model
        model = self.trainer.get_model()

        # modify dataloader if needed (ddp, etc...)
        train_dataloader = self.trainer.accelerator_backend.process_dataloader(self.trainer.train_dataloader)

        # track epoch output
        epoch_output = [[] for _ in range(self.num_optimizers)]

        # enable profiling for the dataloader
        train_dataloader = self.trainer.data_connector.get_profiled_train_dataloader(train_dataloader)
        dataloader_idx = 0
        should_check_val = False
        for batch_idx, (batch, is_last_batch) in train_dataloader:
            self.trainer.batch_idx = batch_idx

            # ------------------------------------
            # TRAINING_STEP + TRAINING_STEP_END
            # ------------------------------------
            batch_output = self.run_training_batch(batch, batch_idx, dataloader_idx)

            # when returning -1 from train_step, we end epoch early
            if batch_output.signal == -1:
                break

            # only track outputs when user implements training_epoch_end
            # otherwise we will build up unnecessary memory
            epoch_end_outputs = self.process_train_step_outputs(
                batch_output.training_step_output_for_epoch_end,
                self.early_stopping_accumulator,
                self.checkpoint_accumulator,
            )

            # hook
            # TODO: add outputs to batches
            self.on_train_batch_end(batch_output, epoch_output, epoch_end_outputs, batch, batch_idx, dataloader_idx)

            # -----------------------------------------
            # SAVE METRICS TO LOGGERS
            # -----------------------------------------
            self.trainer.logger_connector.log_train_step_metrics(batch_output)

            # -----------------------------------------
            # VALIDATE IF NEEDED + CHECKPOINT CALLBACK
            # -----------------------------------------
            should_check_val = self.should_check_val_fx(batch_idx, is_last_batch)
            if should_check_val:
                self.trainer.run_evaluation(test_mode=False)

            # -----------------------------------------
            # SAVE LOGGERS (ie: Tensorboard, etc...)
            # -----------------------------------------
            self.save_loggers_on_train_batch_end()

            # update LR schedulers
            monitor_metrics = deepcopy(self.trainer.logger_connector.callback_metrics)
            monitor_metrics.update(batch_output.batch_log_metrics)
            self.update_train_loop_lr_schedulers(monitor_metrics=monitor_metrics)

            # max steps reached, end training
            if self.trainer.max_steps is not None and self.trainer.max_steps == self.trainer.global_step + 1:
                break

            # end epoch early
            # stop when the flag is changed or we've gone past the amount
            # requested in the batches
            if self.trainer.should_stop:
                break

            self.trainer.total_batch_idx += 1

            # stop epoch if we limited the number of training batches
            if batch_idx + 1 >= self.trainer.num_training_batches:
                break

            # progress global step according to grads progress
            self.increment_accumulated_grad_global_step()

        # hook
        self.trainer.logger_connector.on_train_epoch_end(epoch_output)

        # epoch end hook
        self.run_on_epoch_end_hook(epoch_output)

        # log epoch metrics
        self.trainer.logger_connector.log_train_epoch_end_metrics(
            epoch_output, self.checkpoint_accumulator, self.early_stopping_accumulator, self.num_optimizers
        )

        # when no val loop is present or fast-dev-run still need to call checkpoints
        self.check_checkpoint_callback(not (should_check_val or is_overridden("validation_step", model)))

        # increment the global step once
        # progress global step according to grads progress
        self.increment_accumulated_grad_global_step()

    def _update_logger_connector_progress_bar_metrics(self):
        model = self.trainer.get_model()

        # set batch_pbar_metrics cached from "on_train_start" to "on_train_epoch_start"
        cache_internal_batch_pbar_metrics = self.trainer.logger_connector.cache_internal_metrics["train"].get_as_dict(
            "before_on_batch_start", "batch_pbar_metrics")
        if len(cache_internal_batch_pbar_metrics) > 0:
            self.trainer.logger_connector.add_progress_bar_metrics(cache_internal_batch_pbar_metrics)

        # set epoch_pbar_metrics cached from "on_train_start" to "on_train_epoch_start"
        cache_internal_epoch_pbar_metrics = self.trainer.logger_connector.cache_internal_metrics["train"].get_as_dict(
            "before_on_batch_start", "epoch_pbar_metrics")
        if len(cache_internal_epoch_pbar_metrics) > 0:
            self.trainer.logger_connector.add_progress_bar_metrics(cache_internal_epoch_pbar_metrics)

        # set batch_pbar_metrics cached from "on_batch_start" to "on_train_batch_start"
        batch_pbar_metrics = model._results.batch_pbar_metrics
        if len(batch_pbar_metrics) > 0:
            self.trainer.logger_connector.add_progress_bar_metrics(batch_pbar_metrics)

    def run_training_batch(self, batch, batch_idx, dataloader_idx):

        # reset results
        model = self.trainer.get_model()
        model._results = Result()

        # track grad norms
        grad_norm_dic = {}

        # track all metrics for callbacks
        batch_callback_metrics = []

        # bookkeeping
        using_results_obj = False
        self.trainer.hiddens = None

        # track all outputs across time and num of optimizers
        batch_outputs = [[] for _ in range(len(self.get_optimizers_iterable()))]

        if batch is None:
            return AttributeDict(signal=0, grad_norm_dic=grad_norm_dic)

        # hook
        response = self.trainer.call_hook("on_batch_start")
        if response == -1:
            return AttributeDict(signal=-1, grad_norm_dic=grad_norm_dic)

        # hook
        response = self.trainer.call_hook("on_train_batch_start", batch, batch_idx, dataloader_idx)
        if response == -1:
            return AttributeDict(signal=-1, grad_norm_dic=grad_norm_dic)

<<<<<<< HEAD
        # update progress bar metrics with pbar called within callback
        self._update_logger_connector_progress_bar_metrics()

        # track metrics to log
        batch_log_metrics = {}
        batch_log_metrics.update(model._results.batch_log_metrics)
        batch_log_metrics = [batch_log_metrics]
=======
        # checks if backward or backward + optimizer step (via closure)
        accumulation_done = (self.trainer.batch_idx + 1) % self.trainer.accumulate_grad_batches == 0
        is_final_batch = (self.trainer.batch_idx + 1) == self.trainer.num_training_batches
>>>>>>> 753362d0

        # lightning module hook
        splits = self.tbptt_split_batch(batch)

        for split_idx, split_batch in enumerate(splits):
            self.trainer.split_idx = split_idx

            # in manual optimization we loop over all optimizers at once
            optimizers = self.get_optimizers_iterable()
            if not self.automatic_optimization:
                optimizers = [optimizers[0]]

            # loop over optimizers
            for opt_idx, optimizer in optimizers:
                # make sure only the gradients of the current optimizer's parameters are calculated
                # in the training step to prevent dangling gradients in multiple-optimizer setup.
                if self.automatic_optimization and len(self.trainer.optimizers) > 1:
                    model = self.trainer.get_model()
                    model.toggle_optimizer(optimizer, opt_idx)

<<<<<<< HEAD
                # -------------------
                # calculate loss (train step + train step end)
                # -------------------
                opt_closure_result = self.training_step_and_backward(
                    split_batch,
                    batch_idx,
                    opt_idx,
                    optimizer,
                    self.trainer.hiddens
                )

                if opt_closure_result is None:
                    results = self.trainer.get_model()._results
                    batch_log_metrics.append(results.get_batch_log_metrics(include_forked_originals=False))
                    batch_log_metrics.append(self.trainer.metrics_to_scalars(results.epoch_log_metrics))
                    continue

                using_results_obj = isinstance(opt_closure_result.training_step_output, Result)
=======
                if not (accumulation_done or is_final_batch):
                    # For gradient accumulation

                    # -------------------
                    # calculate loss (train step + train step end)
                    # -------------------
                    self.training_step_and_backward(split_batch, batch_idx, opt_idx, optimizer, self.trainer.hiddens)
                    batch_outputs = self._process_closure_result(
                        batch_callback_metrics=batch_callback_metrics,
                        batch_log_metrics=batch_log_metrics,
                        batch_outputs=batch_outputs,
                        opt_idx=opt_idx,
                    )
>>>>>>> 753362d0

                # ------------------------------
                # BACKWARD PASS
                # ------------------------------
                # gradient update with accumulated gradients

                else:

                    if self.automatic_optimization:

                        def train_step_and_backward_closure():
                            result = self.training_step_and_backward(
                                split_batch,
                                batch_idx,
                                opt_idx,
                                optimizer,
                                self.trainer.hiddens
                            )
                            return None if result is None else result.loss

                        # optimizer step
                        self.optimizer_step(optimizer, opt_idx, batch_idx, train_step_and_backward_closure)

                    else:
                        self._curr_step_result = self.training_step(split_batch, batch_idx, opt_idx, self.trainer.hiddens)

                    if self._curr_step_result is None:
                        # user decided to skip optimization
                        continue

                    batch_outputs = self._process_closure_result(
                        batch_callback_metrics=batch_callback_metrics,
                        batch_log_metrics=batch_log_metrics,
                        batch_outputs=batch_outputs,
                        opt_idx=opt_idx,
                    )

                    grad_norm_dic = self._cur_grad_norm_dict
                    self._cur_grad_norm_dict = None

                    # hook
                    self.on_before_zero_grad(optimizer)

                    # clear gradients
                    self.optimizer_zero_grad(batch_idx, optimizer, opt_idx)

                    accumulated_loss = self.accumulated_loss.mean()

                    if accumulated_loss is not None:
                        # calculate running loss for display
                        self.running_loss.append(self.accumulated_loss.mean() * self.trainer.accumulate_grad_batches)

                    # reset for next set of accumulated grads
                    self.accumulated_loss.reset()

        # collapse all metrics into one dict
        batch_log_metrics = {k: v for d in batch_log_metrics for k, v in d.items()}

        # track all metrics for callbacks
        self.trainer.logger_connector.callback_metrics.update(batch_log_metrics)
        self.trainer.logger_connector.callback_metrics.update(
            {k: v for d in batch_callback_metrics for k, v in d.items() if v is not None}
        )

        result = AttributeDict(
            signal=0,
            grad_norm_dic=grad_norm_dic,
            batch_log_metrics=batch_log_metrics,
            training_step_output_for_epoch_end=batch_outputs,
        )
        return result

    def _process_closure_result(
        self, batch_callback_metrics: list, batch_log_metrics: list, batch_outputs: list, opt_idx: int
    ) -> list:
        opt_closure_result = self._curr_step_result

        if opt_closure_result is not None:

            # log metrics
            self.log_training_step_metrics(opt_closure_result, batch_callback_metrics, batch_log_metrics)

            # track hiddens
            self.trainer.hiddens = self.process_hiddens(opt_closure_result)

            # check if loss or model weights are nan
            if self.trainer.terminate_on_nan:
                self.trainer.detect_nan_tensors(opt_closure_result.loss)

            # track all the outputs across all steps
            batch_opt_idx = opt_idx if len(batch_outputs) > 1 else 0
            batch_outputs[batch_opt_idx].append(opt_closure_result.training_step_output_for_epoch_end)

            if self.automatic_optimization:
                # track total loss for logging (avoid mem leaks)
                self.accumulated_loss.append(opt_closure_result.loss)

        self._curr_step_result = None

        return batch_outputs

    def training_step_and_backward(self, split_batch, batch_idx, opt_idx, optimizer, hiddens):
        """
        wrap the forward step in a closure so second order methods work
        """
        # lightning module hook
        result = self.training_step(split_batch, batch_idx, opt_idx, hiddens)
        self._curr_step_result = result

        if result is None:
            self.warning_cache.warn("training_step returned None if it was on purpose, ignore this warning...")
            return None

        if self.trainer.train_loop.automatic_optimization:
            # backward pass
            with self.trainer.profiler.profile("model_backward"):
                self.backward(result, optimizer, opt_idx)

            # hook
            self.on_after_backward(result.training_step_output, batch_idx, result.loss)

            # check if loss or model weights are nan
            if self.trainer.terminate_on_nan:
                self.trainer.detect_nan_tensors(result.loss)

        return result

    def backward(self, result, optimizer, opt_idx, *args, **kwargs):
        self.trainer.dev_debugger.track_event("backward_call")

        # backward can be called manually in the training loop
        if isinstance(result, torch.Tensor):
            self.trainer.accelerator_backend.backward(result, optimizer, opt_idx, *args, **kwargs)
        else:
            result.closure_loss = self.trainer.accelerator_backend.backward(
                result.closure_loss, optimizer, opt_idx, *args, **kwargs
            )

    def update_train_loop_lr_schedulers(self, monitor_metrics=None):
        num_accumulated_batches_reached = (self.trainer.batch_idx + 1) % self.trainer.accumulate_grad_batches == 0
        num_training_batches_reached = (self.trainer.batch_idx + 1) == self.trainer.num_training_batches

        if num_accumulated_batches_reached or num_training_batches_reached:
            # update lr
            self.trainer.optimizer_connector.update_learning_rates(interval="step", monitor_metrics=monitor_metrics)

    def run_on_epoch_end_hook(self, epoch_output):
<<<<<<< HEAD
        # reset result + internal metris to catch epoch end logging
        model_ref = self.trainer.get_model()
        model_ref._results = Result()
        self.trainer.call_hook('on_epoch_end')
        self.trainer.call_hook('on_train_epoch_end', epoch_output)
        self.trainer.logger_connector.cache_internal_metrics["train"].update(self.trainer, "after_on_batch_end")
=======
        self.trainer.call_hook("on_epoch_end")
        self.trainer.call_hook("on_train_epoch_end", epoch_output)
>>>>>>> 753362d0

    def increment_accumulated_grad_global_step(self):
        num_accumulated_batches_reached = (self.trainer.batch_idx + 1) % self.trainer.accumulate_grad_batches == 0
        num_training_batches_reached = (self.trainer.batch_idx + 1) == self.trainer.num_training_batches

        # progress global step according to grads progress
        if num_accumulated_batches_reached or num_training_batches_reached:
            self.trainer.global_step += 1

    def should_check_val_fx(self, batch_idx, is_last_batch):
        # decide if we should run validation
        is_val_check_batch = (batch_idx + 1) % self.trainer.val_check_batch == 0
        is_val_check_epoch = (self.trainer.current_epoch + 1) % self.trainer.check_val_every_n_epoch == 0
        can_check_val = self.trainer.enable_validation and is_val_check_epoch
        should_check_val = is_val_check_batch or self.trainer.should_stop
        is_last_batch_for_infinite_dataset = is_last_batch and self.trainer.val_check_batch == float("inf")
        should_check_val = can_check_val and (should_check_val or is_last_batch_for_infinite_dataset)

        return should_check_val

    def build_train_args(self, batch, batch_idx, opt_idx, hiddens):
        # enable not needing to add opt_idx to training_step
        args = [batch, batch_idx]

        if len(self.trainer.optimizers) > 1:
            if self.trainer.has_arg("training_step", "optimizer_idx"):
                args.append(opt_idx)
            else:
                num_opts = len(self.trainer.optimizers)
                raise ValueError(
                    f"Your LightningModule defines {num_opts} optimizers but "
                    f'training_step is missing the "optimizer_idx" argument.'
                )

        # pass hiddens if using tbptt
        if self.trainer.truncated_bptt_steps is not None:
            args.append(hiddens)

        return args

    def save_loggers_on_train_batch_end(self):
        # when loggers should save to disk
        should_save_log = (
            self.trainer.global_step + 1
        ) % self.trainer.flush_logs_every_n_steps == 0 or self.trainer.should_stop
        if should_save_log or self.trainer.fast_dev_run:
            if self.trainer.is_global_zero and self.trainer.logger is not None:
                self.trainer.logger.save()

    def process_train_step_outputs(self, all_train_step_outputs, early_stopping_accumulator, checkpoint_accumulator):
        """
        Figure out what needs to be tracked/logged at the end of the epoch
        """

        # the training step outputs a list per optimizer. The list contains the outputs at each time step
        # when no TBPTT is used, then the list has 1 item per batch
        # when TBPTT IS used, then the list has n items (1 per time step)
        epoch_end_outputs = []
        for optimizer_idx_outputs in all_train_step_outputs:
            # extract one representative sample from each time step (1 if no tbptt) and 0th optimizer
            if len(optimizer_idx_outputs) == 0:
                continue

            sample_output = optimizer_idx_outputs[-1]

            # pull out callback info if available (ie: Results object)
            if isinstance(sample_output, dict) and "early_stop_on" in sample_output:
                early_stopping_accumulator.accumulate(sample_output["early_stop_on"])

            if isinstance(sample_output, dict) and "checkpoint_on" in sample_output:
                checkpoint_accumulator.accumulate(sample_output["checkpoint_on"])

            # decide if we need to reduce at the end of the epoch automatically
            auto_reduce_tng_result = isinstance(sample_output, Result) and sample_output.should_reduce_on_epoch_end

            # only track when a) it needs to be autoreduced OR b) the user wants to manually reduce on epoch end
            if is_overridden("training_epoch_end", model=self.trainer.get_model()) or auto_reduce_tng_result:
                epoch_end_outputs.append(optimizer_idx_outputs)

        return epoch_end_outputs<|MERGE_RESOLUTION|>--- conflicted
+++ resolved
@@ -86,14 +86,10 @@
                 torch.cuda.empty_cache()
 
         # hook
-<<<<<<< HEAD
         model_ref = self.trainer.get_model()
         model_ref._results = Result()
         self.trainer.logger_connector.reset_cache_internal_metrics("train")
         self.trainer.call_hook('on_train_start')
-=======
-        self.trainer.call_hook("on_train_start")
->>>>>>> 753362d0
 
     def setup_fit(self, model, train_dataloader, val_dataloaders, datamodule):
         # bind logger and other properties
@@ -245,26 +241,16 @@
         self.checkpoint_accumulator = Accumulator()
 
         # hook
-<<<<<<< HEAD
         self.trainer.call_hook('on_epoch_start')
         self.trainer.call_hook('on_train_epoch_start')
         self.trainer.logger_connector.cache_internal_metrics["train"].update(self.trainer, "before_on_batch_start")
-=======
-        self.trainer.call_hook("on_epoch_start")
-        self.trainer.call_hook("on_train_epoch_start")
->>>>>>> 753362d0
 
     def on_train_batch_end(self, batch_output, epoch_output, epoch_end_outputs, batch, batch_idx, dataloader_idx):
         # hook
-<<<<<<< HEAD
         model_ref = self.trainer.get_model()
         model_ref._results = Result()
         self.trainer.call_hook('on_batch_end')
         self.trainer.call_hook('on_train_batch_end', epoch_end_outputs, batch, batch_idx, dataloader_idx)
-=======
-        self.trainer.call_hook("on_batch_end")
-        self.trainer.call_hook("on_train_batch_end", epoch_end_outputs, batch, batch_idx, dataloader_idx)
->>>>>>> 753362d0
 
         # figure out what to track for epoch end
         self.track_epoch_end_reduce_metrics(epoch_output, epoch_end_outputs)
@@ -339,12 +325,7 @@
     def training_step(self, split_batch, batch_idx, opt_idx, hiddens):
         # give the PL module a result for logging
         model = self.trainer.get_model()
-<<<<<<< HEAD
         model._current_fx_name = 'training_step'
-=======
-        model._results = Result()
-        model._current_fx_name = "training_step"
->>>>>>> 753362d0
 
         with self.trainer.profiler.profile("model_forward"):
             args = self.build_train_args(split_batch, batch_idx, opt_idx, hiddens)
@@ -728,7 +709,6 @@
         if response == -1:
             return AttributeDict(signal=-1, grad_norm_dic=grad_norm_dic)
 
-<<<<<<< HEAD
         # update progress bar metrics with pbar called within callback
         self._update_logger_connector_progress_bar_metrics()
 
@@ -736,11 +716,9 @@
         batch_log_metrics = {}
         batch_log_metrics.update(model._results.batch_log_metrics)
         batch_log_metrics = [batch_log_metrics]
-=======
         # checks if backward or backward + optimizer step (via closure)
         accumulation_done = (self.trainer.batch_idx + 1) % self.trainer.accumulate_grad_batches == 0
         is_final_batch = (self.trainer.batch_idx + 1) == self.trainer.num_training_batches
->>>>>>> 753362d0
 
         # lightning module hook
         splits = self.tbptt_split_batch(batch)
@@ -761,26 +739,6 @@
                     model = self.trainer.get_model()
                     model.toggle_optimizer(optimizer, opt_idx)
 
-<<<<<<< HEAD
-                # -------------------
-                # calculate loss (train step + train step end)
-                # -------------------
-                opt_closure_result = self.training_step_and_backward(
-                    split_batch,
-                    batch_idx,
-                    opt_idx,
-                    optimizer,
-                    self.trainer.hiddens
-                )
-
-                if opt_closure_result is None:
-                    results = self.trainer.get_model()._results
-                    batch_log_metrics.append(results.get_batch_log_metrics(include_forked_originals=False))
-                    batch_log_metrics.append(self.trainer.metrics_to_scalars(results.epoch_log_metrics))
-                    continue
-
-                using_results_obj = isinstance(opt_closure_result.training_step_output, Result)
-=======
                 if not (accumulation_done or is_final_batch):
                     # For gradient accumulation
 
@@ -794,7 +752,6 @@
                         batch_outputs=batch_outputs,
                         opt_idx=opt_idx,
                     )
->>>>>>> 753362d0
 
                 # ------------------------------
                 # BACKWARD PASS
@@ -892,6 +849,11 @@
                 # track total loss for logging (avoid mem leaks)
                 self.accumulated_loss.append(opt_closure_result.loss)
 
+        else:
+            results = self.trainer.get_model()._results
+            batch_log_metrics.append(results.get_batch_log_metrics(include_forked_originals=False))
+            batch_log_metrics.append(self.trainer.metrics_to_scalars(results.epoch_log_metrics))
+
         self._curr_step_result = None
 
         return batch_outputs
@@ -942,17 +904,12 @@
             self.trainer.optimizer_connector.update_learning_rates(interval="step", monitor_metrics=monitor_metrics)
 
     def run_on_epoch_end_hook(self, epoch_output):
-<<<<<<< HEAD
         # reset result + internal metris to catch epoch end logging
         model_ref = self.trainer.get_model()
         model_ref._results = Result()
         self.trainer.call_hook('on_epoch_end')
         self.trainer.call_hook('on_train_epoch_end', epoch_output)
         self.trainer.logger_connector.cache_internal_metrics["train"].update(self.trainer, "after_on_batch_end")
-=======
-        self.trainer.call_hook("on_epoch_end")
-        self.trainer.call_hook("on_train_epoch_end", epoch_output)
->>>>>>> 753362d0
 
     def increment_accumulated_grad_global_step(self):
         num_accumulated_batches_reached = (self.trainer.batch_idx + 1) % self.trainer.accumulate_grad_batches == 0
